--- conflicted
+++ resolved
@@ -367,62 +367,12 @@
       console.log('❌ QR code not found. Running comprehensive debug...');
 
       try {
-<<<<<<< HEAD
         // const screenshot = await globalPage.screenshot({ encoding: 'base64' });
         const screenshotPath = `public/debug-${Date.now()}.png`;
 await globalPage.screenshot({ path: screenshotPath, fullPage: true });
 
         console.log('📸 Page screenshot taken for debugging');
         // You could save this screenshot or return it for debugging
-=======
-        // Take full page screenshot
-        await globalPage.screenshot({
-          path: 'debug-whatsapp-full.png',
-          fullPage: true
-        });
-
-        // Get detailed page info
-        const debugInfo = await globalPage.evaluate(() => {
-          const canvases = Array.from(document.querySelectorAll('canvas')).map((canvas, index) => ({
-            index,
-            ariaLabel: canvas.getAttribute('aria-label'),
-            className: canvas.className,
-            id: canvas.id,
-            role: canvas.getAttribute('role'),
-            width: canvas.width,
-            height: canvas.height,
-            offsetWidth: canvas.offsetWidth,
-            offsetHeight: canvas.offsetHeight,
-            visible: canvas.offsetParent !== null,
-            display: window.getComputedStyle(canvas).display,
-            opacity: window.getComputedStyle(canvas).opacity,
-            parentElement: canvas.parentElement?.tagName,
-            parentClass: canvas.parentElement?.className
-          }));
-
-          const allImages = Array.from(document.querySelectorAll('img')).map((img, index) => ({
-            index,
-            src: img.src?.substring(0, 100),
-            alt: img.alt,
-            className: img.className,
-            id: img.id,
-            width: img.width,
-            height: img.height,
-            visible: img.offsetParent !== null
-          }));
-
-          return {
-            canvases,
-            images: allImages,
-            url: window.location.href,
-            title: document.title,
-            bodyText: document.body.innerText?.substring(0, 1000)
-          };
-        });
-
-        console.log('🔍 Debug info:', JSON.stringify(debugInfo, null, 2));
-
->>>>>>> 335f6a45
       } catch (screenshotError) {
         console.log('❌ Could not complete debug:', screenshotError.message);
       }
